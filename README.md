--- conflicted
+++ resolved
@@ -22,53 +22,6 @@
     	"github.com/microo8/plgo"
     )
 
-<<<<<<< HEAD
-    //export my_awesome_procedure
-    func my_awesome_procedure(fcinfo *FuncInfo) Datum {
-	//getting the function parameters
-	var t string
-	var x int
-	fcinfo.Scan(&t, &x)
-
-	//Creating notice logger
-	logger := log.New(&elog{}, "", log.Ltime|log.Lshortfile)
-
-	//connect to DB
-	db, err := Open()
-	if err != nil {
-		logger.Fatal(err)
-	}
-	defer db.Close()
-
-	//preparing query statement
-	stmt, err := db.Prepare("select * from test where id=$1", []string{"integer"})
-	if err != nil {
-		logger.Fatal(err)
-	}
-
-	//running statement
-	row, err := stmt.QueryRow(1)
-	if err != nil {
-		logger.Fatal(err)
-	}
-
-	//scanning result row
-	var id int
-	var txt string
-	err = row.Scan(&id, &txt)
-	if err != nil {
-		logger.Fatal(err)
-	}
-
-	//some magic with return value :)
-	var ret string
-	for i := 0; i < x; i++ {
-	    ret += t + txt
-	}
-
-	//return type must be converted to Datum
-	return ToDatum(ret)
-=======
     //from every exported function will be generated a stored procedure
     //functions can take (and return) any golang builtin type (like string, int, float64, []int, ...)
 
@@ -103,7 +56,6 @@
     		ret += val
     	}
     	return ret
->>>>>>> 86c30a13
     }
 
     //CreatedTimeTrigger is an trigger function
@@ -121,34 +73,6 @@
     }
     ```
 
-<<<<<<< HEAD
-
-## Triggers
-
-Triggers are also easy:
-
-```go
-//export plgo_trigger
-func plgo_trigger(fcinfo *FuncInfo) Datum {
-	//logger
-	t := log.New(&ELog{level: NOTICE}, "", log.Lshortfile|log.Ltime)
-
-	//this must be true, else the function is not called as a trigger
-	if !fcinfo.CalledAsTrigger() {
-		t.Fatal("Not called as trigger")
-	}
-
-	//use TriggerData to manipulate the Old and New row
-	triggerData := fcinfo.TriggerData()
-
-	//test if the trigger is called before update event
-	if !triggerData.FiredBefore() && !triggerData.FiredByUpdate(){
-		t.Fatal("function not called BEFORE UPDATE :-O")
-	}
-
-	//setting an timestamp collumn to the yesterdays time (it's just an example)
-	triggerData.NewRow.Set(4, time.Now().Add(-time.Hour*time.Duration(24)))
-=======
 build the PostgreSQL extension with `$ plgo [path/to/package]`
 
 this will create an directory named `build`, where the compiled shared object will be and also all files needed for the extension installation (like `Makefile`, `extention.sql`, ...)
@@ -166,7 +90,6 @@
 ```
 
 Finally you can happily run your the functions in your queries `select concatarray(array['foo','bar'])``
->>>>>>> 86c30a13
 
 output:
 ```
@@ -178,22 +101,6 @@
 
 ### use of goroutines
 
-<<<<<<< HEAD
-```sql
-CREATE OR REPLACE FUNCTION public.plgo_trigger()
-RETURNS trigger AS
-'$libdir/plgo_test', 'plgo_trigger'
-LANGUAGE c IMMUTABLE STRICT COST 1;
-
-CREATE TRIGGER my_awesome_trigger
-  BEFORE UPDATE
-  ON public.test
-  FOR EACH ROW
-  EXECUTE PROCEDURE public.plgo_trigger();
-```
-
-### use of goroutines
-
 Using goroutines is possible, but very tricky. The allocation of the stack for the goroutine is bigger than [max_stack_depth](https://www.postgresql.org/docs/current/static/runtime-config-resource.html). Running an procedure that spins-up some goroutines ends with crashing:
 
 ```
@@ -201,23 +108,10 @@
 HINT:  Increase the configuration parameter "max_stack_depth" (currently 7680kB), after ensuring the platform's stack depth limit is adequate.
 ```
 
-=======
-Using goroutines is possible, but very tricky. The allocation of the stack for the goroutine is bigger than [max_stack_depth](https://www.postgresql.org/docs/current/static/runtime-config-resource.html). Running an procedure that spins-up some goroutines ends with crashing:
-
-```
-ERROR:  stack depth limit exceeded
-HINT:  Increase the configuration parameter "max_stack_depth" (currently 7680kB), after ensuring the platform's stack depth limit is adequate.
-```
-
->>>>>>> 86c30a13
 Setting it to the kernel maximum (`ulimit -s`) doesn't help.
 But the size of allocated stack is checked by the DB only when calling some statement. So you can probably play with that. You get all the data from the DB at the beginning of your procedure and then spin-up some goroutines, after that don't touch the DB. But I don't recommend doing it.
 
 ## todo
 
 - range type support
-<<<<<<< HEAD
-- code generation tool (generating the boiler plate + installing functions to the db with `psql` ...)
-=======
->>>>>>> 86c30a13
 - Background Worker Processes!