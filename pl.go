package main

/*
#cgo CFLAGS: -I/usr/include/postgresql/server
#cgo LDFLAGS: -shared

#include "postgres.h"
#include "fmgr.h"
#include "pgtime.h"
#include "access/htup_details.h"
#include "catalog/pg_type.h"
#include "utils/builtins.h"
#include "utils/date.h"
#include "utils/timestamp.h"
#include "utils/array.h"
#include "utils/elog.h"
#include "executor/spi.h"
#include "parser/parse_type.h"
#include "commands/trigger.h"
#include "utils/rel.h"
#include "utils/lsyscache.h"

#ifdef PG_MODULE_MAGIC
PG_MODULE_MAGIC;
#endif

int varsize(void *var) {
    return VARSIZE(var);
}

void elog_notice(char* string) {
    elog(NOTICE, string, "");
}

void elog_error(char* string) {
    elog(ERROR, string, "");
}

Datum get_arg(PG_FUNCTION_ARGS, uint i) {
	return PG_GETARG_DATUM(i);
}

HeapTuple get_heap_tuple(HeapTuple* ht, uint i) {
    return ht[i];
}

Datum get_col_as_datum(HeapTuple ht, TupleDesc td, int colnumber) {
    bool isNull;
    Datum ret = SPI_getbinval(ht, td, colnumber + 1, &isNull);
	if (isNull) PG_RETURN_VOID();
	return ret;
}

bool called_as_trigger(PG_FUNCTION_ARGS) {
	return CALLED_AS_TRIGGER(fcinfo);
}

Datum get_heap_getattr(HeapTuple ht, uint i, TupleDesc td) {
	bool isNull;
	Datum ret = heap_getattr(ht, i, td, &isNull);
	if (isNull) PG_RETURN_VOID();
	return ret;
}


//val to datum//////////////////////////////////////////////////
Datum void_datum(){
    PG_RETURN_VOID();
}

Datum cstring_to_datum(char *val) {
    return CStringGetDatum(cstring_to_text(val));
}

Datum int16_to_datum(int16 val) {
    return Int16GetDatum(val);
}

Datum uint16_to_datum(uint16 val) {
    return UInt16GetDatum(val);
}

Datum int32_to_datum(int32 val) {
    return Int32GetDatum(val);
}

Datum uint32_to_datum(uint32 val) {
    return UInt32GetDatum(val);
}

Datum int64_to_datum(int64 val) {
    return Int64GetDatum(val);
}

Datum date_to_datum(DateADT val){
	return DateADTGetDatum(val);
}

Datum time_to_datum(TimeADT val){
	return TimestampGetDatum(val);
}

Datum timetz_to_datum(TimestampTz val) {
	return TimestampTzGetDatum(val);
}

Datum bool_to_datum(bool val) {
	return BoolGetDatum(val);
}

Datum float4_to_datum(float val) {
	return Float4GetDatum(val);
}

Datum float8_to_datum(double val) {
	return Float8GetDatum(val);
}

Datum heap_tuple_to_datum(HeapTuple val) {
	return PointerGetDatum(val);
}

Datum array_to_datum(Oid element_type, Datum* vals, int size) {
	ArrayType *result;
	bool isnull = true;
    int ndims = 1;
    int dims[MAXDIM];
    int lbs[MAXDIM];
    int16 typlen;
    bool typbyval;
    char typalign;

	dims[0] = size;
	lbs[0] = 1;

    // get required info about the element type
    get_typlenbyvalalign(element_type, &typlen, &typbyval, &typalign);
	result = construct_md_array(vals, &isnull, ndims, dims, lbs,
                                element_type, typlen, typbyval, typalign);

    PG_RETURN_ARRAYTYPE_P(result);
}

//Datum to val //////////////////////////////////////////////////////////
char* datum_to_cstring(Datum val) {
    return DatumGetCString(text_to_cstring((struct varlena *)val));
}

int16 datum_to_int16(Datum val) {
    return DatumGetInt16(val);
}

uint16 datum_to_uint16(Datum val) {
    return DatumGetUInt16(val);
}

int32 datum_to_int32(Datum val) {
    return DatumGetInt32(val);
}

uint32 datum_to_uint32(Datum val) {
    return DatumGetUInt32(val);
}

int64 datum_to_int64(Datum val) {
    return DatumGetInt64(val);
}

DateADT datum_to_date(Datum val) {
	return DatumGetDateADT(val);
}

Timestamp datum_to_time(Datum val) {
	return DatumGetTimestamp(val);
}

TimestampTz datum_to_timetz(Datum val) {
	return DatumGetTimestampTz(val);
}

bool datum_to_bool(Datum val) {
	return DatumGetBool(val);
}

float datum_to_float4(Datum val) {
	return DatumGetFloat4(val);
}

double datum_to_float8(Datum val) {
	return DatumGetFloat8(val);
}

HeapTuple datum_to_heap_tuple(Datum val) {
	return (HeapTuple) DatumGetPointer(val);
}

Datum* datum_to_array(Datum val, int* nelemsp) {
	ArrayType* array = DatumGetArrayTypeP(val);

    int16 typlen;
    bool typbyval;
    char typalign;
	Datum *result;
	bool *nullsp;

    get_typlenbyvalalign(ARR_ELEMTYPE(array), &typlen, &typbyval, &typalign);

	deconstruct_array(array, ARR_ELEMTYPE(array),
                      typlen, typbyval, typalign,
                      &result, &nullsp, nelemsp);
	return result;
}

char* unknown_to_char(Datum val) {
	return (char*)val;
}

//TriggerData functions/////////////////////////////////////////////
bool trigger_fired_before(TriggerEvent tg_event) {
	return TRIGGER_FIRED_BEFORE(tg_event);
}

bool trigger_fired_after(TriggerEvent tg_event) {
	return TRIGGER_FIRED_AFTER(tg_event);
}

bool trigger_fired_instead(TriggerEvent tg_event) {
	return TRIGGER_FIRED_INSTEAD(tg_event);
}

bool trigger_fired_for_row(TriggerEvent tg_event) {
	return TRIGGER_FIRED_FOR_ROW(tg_event);
}

bool trigger_fired_for_statement(TriggerEvent tg_event) {
	return TRIGGER_FIRED_FOR_STATEMENT(tg_event);
}

bool trigger_fired_by_insert(TriggerEvent tg_event) {
	return TRIGGER_FIRED_BY_INSERT(tg_event);
}

bool trigger_fired_by_update(TriggerEvent tg_event) {
	return TRIGGER_FIRED_BY_UPDATE(tg_event);
}

bool trigger_fired_by_delete(TriggerEvent tg_event) {
	return TRIGGER_FIRED_BY_DELETE(tg_event);
}

bool trigger_fired_by_truncate(TriggerEvent tg_event) {
	return TRIGGER_FIRED_BY_TRUNCATE(tg_event);
}

#include "funcdec.h"
*/
import "C"
import (
	"errors"
	"fmt"
	"reflect"
	"sync"
	"time"
	"unsafe"
)

//this has to be here
func main() {}

//Datum is the return type of postgresql
type Datum C.Datum

//DB connection
type DB struct {
	lock sync.Mutex
}

//Open returns DB connection and runs SPI_connect
func Open() (*DB, error) {
	if C.SPI_connect() != C.SPI_OK_CONNECT {
		return nil, errors.New("can't connect")
	}
	return new(DB), nil
}

//Close closes the DB connection
func (db *DB) Close() error {
	db.lock.Lock()
	defer db.lock.Unlock()
	if C.SPI_finish() != C.SPI_OK_FINISH {
		return errors.New("Error closing DB")
	}
	return nil
}

//ELogLevel TODO
type ELogLevel int

//ELogLevel constants
const (
	NOTICE ELogLevel = iota
	ERROR
)

//ELog represents the elog io.Writter to use with Logger
type ELog struct {
	lock  sync.Mutex
	level ELogLevel
}

//Write is an notify implemented as io.Writter
func (e *ELog) Write(p []byte) (n int, err error) {
	e._print(string(p))
	return len(p), nil
}

func (e *ELog) _print(str string) {
	e.lock.Lock()
	defer e.lock.Unlock()
	switch e.level {
	case NOTICE:
		C.elog_notice(C.CString(str))
	case ERROR:
		C.elog_error(C.CString(str))
	}
}

//Print writes the arguments to elog
func (e *ELog) Print(args ...interface{}) {
	e._print(fmt.Sprint(args...))
}

//Printf writes formated arguments to elog
func (e *ELog) Printf(format string, args ...interface{}) {
	e._print(fmt.Sprintf(format, args...))
}

//Println writes the arguments to elog as new line
func (e *ELog) Println(args ...interface{}) {
	e._print(fmt.Sprintln(args...))
}

//FuncInfo is the type of parameters that all functions get
type FuncInfo C.FunctionCallInfoData

//CalledAsTrigger checks if the function is called as trigger
func (fcinfo *FuncInfo) CalledAsTrigger() bool {
	return C.called_as_trigger(fcinfo) == C.true
}

//TODO Scan must return argument also if the function is called as trigger

//Scan sets the args to the function parameter values (converted from PostgreSQL types to Go types)
func (fcinfo *FuncInfo) Scan(args ...interface{}) error {
	e := new(ELog)
	for i, arg := range args {
		e.Print(i, 0)
		funcArg := C.get_arg(fcinfo, C.uint(i))
		e.Print(i, 1)
		argOid := C.get_call_expr_argtype(fcinfo.flinfo.fn_expr, C.int(i))
		e.Print(i, 2)
		err := scanVal(argOid, "", funcArg, arg)
		e.Print(i, 3)
		if err != nil {
			return err
		}
	}
	return nil
}

//TriggerData returns Trigger data, if the function was called as trigger, else nil
func (fcinfo *FuncInfo) TriggerData() *TriggerData {
	if !fcinfo.CalledAsTrigger() {
		return nil
	}
	trigdata := (*C.TriggerData)(unsafe.Pointer(fcinfo.context))
	return &TriggerData{
		tgEvent:    trigdata.tg_event,
		tgRelation: trigdata.tg_relation,
		tgTrigger:  trigdata.tg_trigger,
		OldRow:     newTriggerRow(trigdata.tg_relation.rd_att, trigdata.tg_trigtuple),
		NewRow:     newTriggerRow(trigdata.tg_relation.rd_att, trigdata.tg_newtuple),
	}
}

//TriggerData represents the data passed by the trigger manager
type TriggerData struct {
	tgEvent    C.TriggerEvent
	tgRelation C.Relation
	tgTrigger  *C.Trigger
	OldRow     *TriggerRow
	NewRow     *TriggerRow
	//Buffer        tg_trigtuplebuf;
	//Buffer        tg_newtuplebuf;
}

//FiredBefore returns true if the trigger fired before the operation.
func (td *TriggerData) FiredBefore() bool {
	return C.trigger_fired_before(td.tgEvent) == C.true
}

//FiredAfter returns true if the trigger fired after the operation.
func (td *TriggerData) FiredAfter() bool {
	return C.trigger_fired_after(td.tgEvent) == C.true
}

//FiredInstead returns true if the trigger fired instead of the operation.
func (td *TriggerData) FiredInstead() bool {
	return C.trigger_fired_instead(td.tgEvent) == C.true
}

//FiredForRow returns true if the trigger fired for a row-level event.
func (td *TriggerData) FiredForRow() bool {
	return C.trigger_fired_for_row(td.tgEvent) == C.true
}

//FiredForStatement returns true if the trigger fired for a statement-level event.
func (td *TriggerData) FiredForStatement() bool {
	return C.trigger_fired_for_statement(td.tgEvent) == C.true
}

//FiredByInsert returns true if the trigger was fired by an INSERT command.
func (td *TriggerData) FiredByInsert() bool {
	return C.trigger_fired_by_insert(td.tgEvent) == C.true
}

//FiredByUpdate returns true if the trigger was fired by an UPDATE command.
func (td *TriggerData) FiredByUpdate() bool {
	return C.trigger_fired_by_update(td.tgEvent) == C.true
}

//FiredByDelete returns true if the trigger was fired by a DELETE command.
func (td *TriggerData) FiredByDelete() bool {
	return C.trigger_fired_by_delete(td.tgEvent) == C.true
}

//FiredByTruncate returns true if the trigger was fired by a TRUNCATE command.
func (td *TriggerData) FiredByTruncate() bool {
	return C.trigger_fired_by_truncate(td.tgEvent) == C.true
}

//TriggerRow is used in TriggerData as NewRow and OldRow
type TriggerRow struct {
	tupleDesc C.TupleDesc
	attrs     []C.Datum
}

func newTriggerRow(tupleDesc C.TupleDesc, heapTuple C.HeapTuple) *TriggerRow {
	row := &TriggerRow{tupleDesc, make([]C.Datum, int(tupleDesc.natts))}
	for i := 0; i < int(tupleDesc.natts); i++ {
		row.attrs[i] = C.get_heap_getattr(heapTuple, C.uint(i+1), tupleDesc)
	}
	return row
}

//Scan sets the args from the TriggerRow
func (row *TriggerRow) Scan(args ...interface{}) error {
	for i, arg := range args {
		oid := C.SPI_gettypeid(row.tupleDesc, C.int(i+1))
		typeName := C.SPI_gettype(row.tupleDesc, C.int(i+1))
		err := scanVal(oid, C.GoString(typeName), row.attrs[i], arg)
		if err != nil {
			return err
		}
	}
	return nil
}

//Set sets the i'th value in the row
func (row *TriggerRow) Set(i int, val interface{}) {
	row.attrs[i] = (C.Datum)(ToDatum(val))
}

func makeArray(elemtype C.Oid, arg interface{}) Datum {
	s := reflect.ValueOf(arg)
	if s.Kind() != reflect.Slice {
		panic("InterfaceSlice() given a non-slice type")
	}

	vals := make([]interface{}, s.Len())
	for i := 0; i < s.Len(); i++ {
		vals[i] = s.Index(i).Interface()
	}
	datums := make([]C.Datum, len(vals))
	for i, value := range vals {
		datums[i] = (C.Datum)(ToDatum(value))
	}
	return (Datum)(C.array_to_datum(elemtype, &datums[0], C.int(len(vals))))
}

//ToDatum returns the Postgresql C type from Golang type
func ToDatum(val interface{}) Datum {
	switch v := val.(type) {
	case error:
		return (Datum)(C.cstring_to_datum(C.CString(v.Error())))
	case string:
		return (Datum)(C.cstring_to_datum(C.CString(v)))
	case []byte:
		return *(*Datum)(unsafe.Pointer(&v[0]))
	case int16:
		return (Datum)(C.int16_to_datum(C.int16(v)))
	case uint16:
		return (Datum)(C.uint16_to_datum(C.uint16(v)))
	case int32:
		return (Datum)(C.int32_to_datum(C.int32(v)))
	case uint32:
		return (Datum)(C.uint32_to_datum(C.uint32(v)))
	case int64:
		return (Datum)(C.int64_to_datum(C.int64(v)))
	case int:
		return (Datum)(C.int64_to_datum(C.int64(v)))
	case uint:
		return (Datum)(C.uint32_to_datum(C.uint32(v)))
	case float32:
		return (Datum)(C.float4_to_datum(C.float(v)))
	case float64:
		return (Datum)(C.float8_to_datum(C.double(v)))
	case time.Time:
		return (Datum)(C.timetz_to_datum(C.TimestampTz((v.UTC().Unix() - 946684800) * int64(C.USECS_PER_SEC))))
	case bool:
		if v {
			return (Datum)(C.bool_to_datum(C.true))
		}
<<<<<<< HEAD
	case []string:
		return makeArray(C.TEXTOID, v)
	case []int16:
		return makeArray(C.INT2OID, v)
	case []uint16:
		return makeArray(C.INT2OID, v)
	case []int32:
		return makeArray(C.INT4OID, v)
	case []uint32:
		return makeArray(C.INT4OID, v)
	case []int64:
		return makeArray(C.INT8OID, v)
	case []int:
		return makeArray(C.INT8OID, v)
	case []uint:
		return makeArray(C.INT8OID, v)
	case []float32:
		return makeArray(C.FLOAT4OID, v)
	case []float64:
		return makeArray(C.FLOAT8OID, v)
	case []bool:
		return makeArray(C.BOOLOID, v)
	case []time.Time:
		return makeArray(C.TIMESTAMPTZOID, v)
=======
		return (Datum)(C.bool_to_datum(C.false))
>>>>>>> d7162b52
	case *TriggerRow:
		isNull := make([]C.bool, len(v.attrs))
		for i, attr := range v.attrs {
			if attr == (C.Datum)(ToDatum(nil)) {
				isNull[i] = C.true
			} else {
				isNull[i] = C.false
			}
		}
		heapTuple := C.heap_form_tuple(v.tupleDesc, &v.attrs[0], &isNull[0])
		return (Datum)(C.heap_tuple_to_datum(heapTuple))
	default:
		return (Datum)(C.void_datum())
	}
}

//Stmt represents the prepared SQL statement
type Stmt struct {
	spiPlan C.SPIPlanPtr
	db      *DB
}

//Prepare prepares an SQL query and returns a Stmt that can be executed
//query - the SQL query
//types - an array of strings with type names from postgresql of the prepared query
func (db *DB) Prepare(query string, types []string) (*Stmt, error) {
	var typeIdsP *C.Oid
	if len(types) > 0 {
		typeIds := make([]C.Oid, len(types))
		var typmod C.int32
		for i, t := range types {
			C.parseTypeString(C.CString(t), &typeIds[i], &typmod, C.false)
		}
		typeIdsP = &typeIds[0]
	}
	cplan := C.SPI_prepare(C.CString(query), C.int(len(types)), typeIdsP)
	if cplan != nil {
		return &Stmt{spiPlan: cplan, db: db}, nil
	}
	return nil, fmt.Errorf("Prepare failed: %s", C.GoString(C.SPI_result_code_string(C.SPI_result)))
}

//Query executes the prepared Stmt with the provided args and returns
//multiple Rows result, that can be iterated
func (stmt *Stmt) Query(args ...interface{}) (*Rows, error) {
	valuesP, nullsP := spiArgs(args)
	stmt.db.lock.Lock()
	defer stmt.db.lock.Unlock()
	rv := C.SPI_execute_plan(stmt.spiPlan, valuesP, nullsP, C.true, 0)
	if rv == C.SPI_OK_SELECT && C.SPI_processed > 0 {
		return newRows(C.SPI_tuptable.vals, C.SPI_tuptable.tupdesc, C.SPI_processed), nil
	}
	return nil, fmt.Errorf("Query failed: %s", C.GoString(C.SPI_result_code_string(C.SPI_result)))
}

//QueryRow executes the prepared Stmt with the provided args and returns one row result
func (stmt *Stmt) QueryRow(args ...interface{}) (*Row, error) {
	valuesP, nullsP := spiArgs(args)
	stmt.db.lock.Lock()
	defer stmt.db.lock.Unlock()
	rv := C.SPI_execute_plan(stmt.spiPlan, valuesP, nullsP, C.false, 1)
	if rv >= C.int(0) && C.SPI_processed == 1 {
		return &Row{
			heapTuple: C.get_heap_tuple(C.SPI_tuptable.vals, C.uint(0)),
			tupleDesc: C.SPI_tuptable.tupdesc,
		}, nil
	}
	return nil, fmt.Errorf("QueryRow failed: %s", C.GoString(C.SPI_result_code_string(C.SPI_result)))
}

//Exec executes a prepared query Stmt with no result
func (stmt *Stmt) Exec(args ...interface{}) error {
	valuesP, nullsP := spiArgs(args)
	stmt.db.lock.Lock()
	defer stmt.db.lock.Unlock()
	rv := C.SPI_execute_plan(stmt.spiPlan, valuesP, nullsP, C.false, 0)
	if rv >= C.int(0) && C.SPI_processed == 1 {
		return nil
	}
	return fmt.Errorf("Exec failed: %s", C.GoString(C.SPI_result_code_string(C.SPI_result)))
}

func spiArgs(args []interface{}) (valuesP *C.Datum, nullsP *C.char) {
	if len(args) > 0 {
		values := make([]Datum, len(args))
		nulls := make([]C.char, len(args))
		for i, arg := range args {
			values[i] = ToDatum(arg)
			nulls[i] = C.char(' ')
		}
		valuesP = (*C.Datum)(unsafe.Pointer(&values[0]))
		nullsP = &nulls[0]
	}
	return valuesP, nullsP
}

//Rows represents the result of running a prepared Stmt with Query
type Rows struct {
	heapTuples []C.HeapTuple
	tupleDesc  C.TupleDesc
	processed  uint32
	current    C.HeapTuple
}

func newRows(heapTuples *C.HeapTuple, tupleDesc C.TupleDesc, processed C.uint32) *Rows {
	rows := &Rows{
		tupleDesc: tupleDesc,
		processed: uint32(processed),
	}
	rows.heapTuples = make([]C.HeapTuple, rows.processed)
	for i := 0; i < int(rows.processed); i++ {
		rows.heapTuples[i] = C.get_heap_tuple(heapTuples, C.uint(i))
	}
	return rows
}

//Next sets the Rows to another row, returs false if there isn't another
//must be first called to set the Rows to the first row
func (rows *Rows) Next() bool {
	if len(rows.heapTuples) == 0 {
		return false
	}
	rows.current = rows.heapTuples[0]
	rows.heapTuples = rows.heapTuples[1:]
	return true
}

//Scan takes pointers to variables that will be filled with the values of the current row
func (rows *Rows) Scan(args ...interface{}) error {
	for i, arg := range args {
		val := C.get_col_as_datum(rows.current, rows.tupleDesc, C.int(i))
		oid := C.SPI_gettypeid(rows.tupleDesc, C.int(i+1))
		typeName := C.SPI_gettype(rows.tupleDesc, C.int(i+1))
		err := scanVal(oid, C.GoString(typeName), val, arg)
		if err != nil {
			return err
		}
	}
	return nil
}

//Row represents a single row from running a query
type Row struct {
	tupleDesc C.TupleDesc
	heapTuple C.HeapTuple
}

//Scan scans the args from Row
func (row *Row) Scan(args ...interface{}) error {
	for i, arg := range args {
		val := C.get_col_as_datum(row.heapTuple, row.tupleDesc, C.int(i))
		oid := C.SPI_gettypeid(row.tupleDesc, C.int(i+1))
		typeName := C.SPI_gettype(row.tupleDesc, C.int(i+1))
		err := scanVal(oid, C.GoString(typeName), val, arg)
		if err != nil {
			return err
		}
	}
	return nil
}

func scanVal(oid C.Oid, typeName string, val C.Datum, arg interface{}) error {
	switch targ := arg.(type) {
	case *string:
		switch oid {
		case C.TEXTOID:
			*targ = C.GoString(C.datum_to_cstring(val))
		case C.UNKNOWNOID:
			*targ = C.GoString(C.unknown_to_char(val))
		default:
			return fmt.Errorf("Column type is not text %s", typeName)
		}
	case *int16:
		switch oid {
		case C.INT2OID:
			*targ = int16(C.datum_to_int16(val))
		default:
			return fmt.Errorf("Column type is not int16 %s", typeName)
		}
	case *uint16:
		switch oid {
		case C.INT2OID:
			*targ = uint16(C.datum_to_uint16(val))
		default:
			return fmt.Errorf("Column type is not uint16 %s", typeName)
		}
	case *int32:
		switch oid {
		case C.INT4OID:
			*targ = int32(C.datum_to_int32(val))
		default:
			return fmt.Errorf("Column type is not int32 %s", typeName)
		}
	case *uint32:
		switch oid {
		case C.INT4OID:
			*targ = uint32(C.datum_to_uint32(val))
		default:
			return fmt.Errorf("Column type is not uint32 %s", typeName)
		}
	case *int64:
		switch oid {
		case C.INT8OID:
			*targ = int64(C.datum_to_int64(val))
		default:
			return fmt.Errorf("Column type is not int64 %s", typeName)
		}
	case *int:
		switch oid {
		case C.INT2OID:
			*targ = int(C.datum_to_int16(val))
		case C.INT4OID:
			*targ = int(C.datum_to_int32(val))
		case C.INT8OID:
			*targ = int(C.datum_to_int64(val))
		default:
			return fmt.Errorf("Column type is not int %s", typeName)
		}
	case *uint:
		switch oid {
		case C.INT2OID:
			*targ = uint(C.datum_to_int16(val))
		case C.INT4OID:
			*targ = uint(C.datum_to_int32(val))
		case C.INT8OID:
			*targ = uint(C.datum_to_int64(val))
		default:
			return fmt.Errorf("Column type is not uint %s", typeName)
		}
	case *bool:
		switch oid {
		case C.BOOLOID:
			*targ = C.datum_to_bool(val) == C.true
		default:
			return fmt.Errorf("Column type is not bool %s", typeName)
		}
	case *float32:
		switch oid {
		case C.FLOAT4OID:
			*targ = float32(C.datum_to_float4(val))
		default:
			return fmt.Errorf("Column type is not real %s", typeName)
		}
	case *float64:
		switch oid {
		case C.FLOAT8OID:
			*targ = float64(C.datum_to_float8(val))
		default:
			return fmt.Errorf("Column type is not double precision %s", typeName)
		}
	case *time.Time:
		switch oid {
		case C.DATEOID:
			dateadt := C.datum_to_date(val)
			*targ = time.Date(2000, 1, 1, 0, 0, 0, 0, time.UTC).AddDate(0, 0, int(dateadt))
		case C.TIMESTAMPOID:
			t := C.datum_to_time(val)
			*targ = time.Date(2000, 1, 1, 0, 0, 0, 0, time.UTC).Add(time.Second * time.Duration(int64(t)/int64(C.USECS_PER_SEC)))
		case C.TIMESTAMPTZOID:
			t := C.datum_to_timetz(val)
			*targ = time.Date(2000, 1, 1, 0, 0, 0, 0, time.UTC).Add(time.Second * time.Duration(int64(t)/int64(C.USECS_PER_SEC))).Local()
		default:
			return fmt.Errorf("Unsupported time type %s", typeName)
		}
	case *[]string:
		elog := new(ELog)
		elog.Print("Scan1")
		var clength C.int
		datumArray := C.datum_to_array(val, &clength)
		elog.Print("Scan2")
		length := int(clength)
		slice := (*[1 << 30]C.Datum)(unsafe.Pointer(datumArray))[:length:length]
		elog.Printf("Scan3 len=%d", length)
		*targ = make([]string, length)
		elog.Print("Scan4 ", slice)
		for i := range slice {
			elog.Print("Scan4 ", i, len(slice))
			scanVal(C.TEXTOID, "Text", slice[i], &((*targ)[i]))
			elog.Print("Scan4 ", i, len(slice))
		}
		elog.Print("Scan5")
	default:
		return fmt.Errorf("Unsupported type in Scan (%s) %s", reflect.TypeOf(arg).String(), typeName)
	}
	return nil
}<|MERGE_RESOLUTION|>--- conflicted
+++ resolved
@@ -521,7 +521,7 @@
 		if v {
 			return (Datum)(C.bool_to_datum(C.true))
 		}
-<<<<<<< HEAD
+		return (Datum)(C.bool_to_datum(C.false))
 	case []string:
 		return makeArray(C.TEXTOID, v)
 	case []int16:
@@ -546,9 +546,6 @@
 		return makeArray(C.BOOLOID, v)
 	case []time.Time:
 		return makeArray(C.TIMESTAMPTZOID, v)
-=======
-		return (Datum)(C.bool_to_datum(C.false))
->>>>>>> d7162b52
 	case *TriggerRow:
 		isNull := make([]C.bool, len(v.attrs))
 		for i, attr := range v.attrs {
